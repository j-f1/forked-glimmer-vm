--- conflicted
+++ resolved
@@ -167,13 +167,6 @@
     throw new Error(`Handlebars partial blocks are not supported: "${this.sourceForNode(partialBlock, partialBlock.name)}" at L${loc.start.line}:C${loc.start.column}`);
   }
 
-<<<<<<< HEAD
-    throw new Error(`Handlebars decorators are not supported: "{{* ${path.original}" at L${loc.start.line}:C${loc.start.column}`);
-  },
-
-  DecoratorBlock: function(decoratorBlock) {
-    let { loc, path } = decoratorBlock;
-=======
   Decorator(decorator: hbs.AST.Decorator) {
     let { loc } = decorator;
 
@@ -182,7 +175,6 @@
 
   DecoratorBlock(decoratorBlock: hbs.AST.DecoratorBlock) {
     let { loc } = decoratorBlock;
->>>>>>> 27c1db0d
 
     throw new Error(`Handlebars decorator blocks are not supported: "${this.sourceForNode(decoratorBlock, decoratorBlock.path)}" at L${loc.start.line}:C${loc.start.column}`);
   }
