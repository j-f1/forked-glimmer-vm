import { parse } from "handlebars";
import builders from "./builders";
import print from "./generation/print";
import * as traverse from "./traversal/traverse";
import Walker from "./traversal/walker";
import {
  EventedTokenizer,
  EntityParser,
  HTML5NamedCharRefs as namedCharRefs
} from "simple-html-tokenizer";
<<<<<<< HEAD
import handlebarsNodeVisitors from "./parser/handlebars-node-visitors";
import tokenizerEventHandlers from "./parser/tokenizer-event-handlers";
import * as Types from "./types/nodes";

export interface Syntax {
  parse: typeof preprocess;
  builders: typeof builders;
  print: typeof print;
  traverse: typeof traverse;
  Walker: typeof Walker;
}

export const syntax: Syntax = {
  parse: preprocess,
  builders,
  print,
  traverse,
  Walker
};

export function preprocess(html: string | hbs.AST.Program, options?): Types.Program {
  let ast = (typeof html === 'object') ? html : parse(html);
  let combined = new Parser(html, options).acceptNode(ast);

  if (options && options.plugins && options.plugins.ast) {
    for (let i = 0, l = options.plugins.ast.length; i < l; i++) {
      let plugin = new options.plugins.ast[i](options);
=======
import { Program } from "./types/nodes";
import * as AST from "./types/nodes";
import { Option } from '@glimmer/interfaces';
import { assert, expect } from '@glimmer/util';

const entityParser = new EntityParser(namedCharRefs);
>>>>>>> 27c1db0d

export type Element = AST.Program | AST.ElementNode;

export interface Tag<T extends 'StartTag' | 'EndTag'> {
  type: T;
  name: string;
  attributes: any[];
  modifiers: any[];
  comments: any[];
  selfClosing: boolean;
  loc: AST.SourceLocation;
}

export interface Attribute {
  name: string;
  parts: (AST.MustacheStatement | AST.TextNode)[];
  isQuoted: boolean;
  isDynamic: boolean;
  start: AST.Position;
  valueStartLine: number;
  valueStartColumn: number;
}

export class Parser {
  protected elementStack: Element[] = [];
  private options: Object;
  private source: string[];
  public currentAttribute: Option<Attribute> = null;
  public currentNode: Option<AST.CommentStatement | AST.TextNode | Tag<'StartTag' | 'EndTag'>> = null;
  public tokenizer = new EventedTokenizer(this, entityParser);

  constructor(source: string, options: Object = {}) {
    this.options = options;
    // if (this.source === null) debugger;
    this.source = source.split(/(?:\r\n?|\n)/g);
  }

  get currentAttr(): Attribute {
    return expect(this.currentAttribute, 'expected attribute');
  }

<<<<<<< HEAD
  acceptNode(node: hbs.AST.Program): Types.Program;
=======
  get currentTag(): Tag<'StartTag' | 'EndTag'> {
    let node = this.currentNode;
    assert(node && (node.type === 'StartTag' || node.type === 'EndTag'), 'expected tag');
    return node as Tag<'StartTag' | 'EndTag'>;
  }

  get currentStartTag(): Tag<'StartTag'> {
    let node = this.currentNode;
    assert(node && node.type === 'StartTag', 'expected start tag');
    return node as Tag<'StartTag'>;
  }
>>>>>>> 27c1db0d

  get currentEndTag(): Tag<'EndTag'> {
    let node = this.currentNode;
    assert(node && node.type === 'EndTag', 'expected end tag');
    return node as Tag<'EndTag'>;
  }

  get currentComment(): AST.CommentStatement {
    let node = this.currentNode;
    assert(node && node.type === 'CommentStatement', 'expected a comment');
    return node as AST.CommentStatement;
  }

  get currentData(): AST.TextNode {
    let node = this.currentNode;
    assert(node && node.type === 'TextNode', 'expected a text node');
    return node as AST.TextNode;

  }

  acceptNode(node: hbs.AST.Program): Program;
  acceptNode<U extends AST.Node>(node: hbs.AST.Node): U;
  acceptNode(node: hbs.AST.Node): any {
    return this[node.type](node);
  }

  currentElement(): Element {
    return this.elementStack[this.elementStack.length - 1];
  }

  sourceForNode(node: hbs.AST.Node, endNode?: { loc: hbs.AST.SourceLocation }): string {
    let firstLine = node.loc.start.line - 1;
    let currentLine = firstLine - 1;
    let firstColumn = node.loc.start.column;
    let string = [];
    let line;

    let lastLine: number;
    let lastColumn: number;

    if (endNode) {
      lastLine = endNode.loc.end.line - 1;
      lastColumn = endNode.loc.end.column;
    } else {
      lastLine = node.loc.end.line - 1;
      lastColumn = node.loc.end.column;
    }

    while (currentLine < lastLine) {
      currentLine++;
      line = this.source[currentLine];

      if (currentLine === firstLine) {
        if (firstLine === lastLine) {
          string.push(line.slice(firstColumn, lastColumn));
        } else {
          string.push(line.slice(firstColumn));
        }
      } else if (currentLine === lastLine) {
        string.push(line.slice(0, lastColumn));
      } else {
        string.push(line);
      }
    }

    return string.join('\n');
  }
}<|MERGE_RESOLUTION|>--- conflicted
+++ resolved
@@ -1,49 +1,18 @@
 import { parse } from "handlebars";
 import builders from "./builders";
 import print from "./generation/print";
-import * as traverse from "./traversal/traverse";
 import Walker from "./traversal/walker";
 import {
   EventedTokenizer,
   EntityParser,
   HTML5NamedCharRefs as namedCharRefs
 } from "simple-html-tokenizer";
-<<<<<<< HEAD
-import handlebarsNodeVisitors from "./parser/handlebars-node-visitors";
-import tokenizerEventHandlers from "./parser/tokenizer-event-handlers";
-import * as Types from "./types/nodes";
-
-export interface Syntax {
-  parse: typeof preprocess;
-  builders: typeof builders;
-  print: typeof print;
-  traverse: typeof traverse;
-  Walker: typeof Walker;
-}
-
-export const syntax: Syntax = {
-  parse: preprocess,
-  builders,
-  print,
-  traverse,
-  Walker
-};
-
-export function preprocess(html: string | hbs.AST.Program, options?): Types.Program {
-  let ast = (typeof html === 'object') ? html : parse(html);
-  let combined = new Parser(html, options).acceptNode(ast);
-
-  if (options && options.plugins && options.plugins.ast) {
-    for (let i = 0, l = options.plugins.ast.length; i < l; i++) {
-      let plugin = new options.plugins.ast[i](options);
-=======
 import { Program } from "./types/nodes";
 import * as AST from "./types/nodes";
 import { Option } from '@glimmer/interfaces';
 import { assert, expect } from '@glimmer/util';
 
 const entityParser = new EntityParser(namedCharRefs);
->>>>>>> 27c1db0d
 
 export type Element = AST.Program | AST.ElementNode;
 
@@ -85,9 +54,6 @@
     return expect(this.currentAttribute, 'expected attribute');
   }
 
-<<<<<<< HEAD
-  acceptNode(node: hbs.AST.Program): Types.Program;
-=======
   get currentTag(): Tag<'StartTag' | 'EndTag'> {
     let node = this.currentNode;
     assert(node && (node.type === 'StartTag' || node.type === 'EndTag'), 'expected tag');
@@ -99,7 +65,6 @@
     assert(node && node.type === 'StartTag', 'expected start tag');
     return node as Tag<'StartTag'>;
   }
->>>>>>> 27c1db0d
 
   get currentEndTag(): Tag<'EndTag'> {
     let node = this.currentNode;
