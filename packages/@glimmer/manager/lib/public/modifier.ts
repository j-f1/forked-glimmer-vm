--- conflicted
+++ resolved
@@ -10,18 +10,8 @@
 } from '@glimmer/interfaces';
 import { registerDestructor } from '@glimmer/destroyable';
 import { valueForRef } from '@glimmer/reference';
-<<<<<<< HEAD
 import { castToBrowser, dict } from '@glimmer/util';
-import {
-  createUpdatableTag,
-  deprecateMutationsInTrackingTransaction,
-  untrack,
-  UpdatableTag,
-} from '@glimmer/validator';
-=======
-import { assign, castToBrowser, dict } from '@glimmer/util';
 import { createUpdatableTag, untrack, UpdatableTag } from '@glimmer/validator';
->>>>>>> 2dc926f0
 import { SimpleElement } from '@simple-dom/interface';
 import { buildCapabilities, FROM_CAPABILITIES } from '../util/capabilities';
 import { argsProxyFor } from '../util/args-proxy';
@@ -106,35 +96,7 @@
     let delegate = this.getDelegateFor(owner);
 
     let args = argsProxyFor(capturedArgs, 'modifier');
-
-    let factoryOrDefinition = definition;
-
-<<<<<<< HEAD
-    if (DEBUG && deprecateMutationsInTrackingTransaction !== undefined) {
-      deprecateMutationsInTrackingTransaction(() => {
-        instance = delegate.createModifier(factoryOrDefinition, args);
-      });
-    } else {
-      instance = delegate.createModifier(factoryOrDefinition, args);
-    }
-=======
-    if (passFactoryToCreate) {
-      // Make a fake factory. While not perfect, this should generally prevent
-      // breakage in users of older modifier capabilities.
-      factoryOrDefinition = {
-        create(args: Record<string, unknown>) {
-          let params = assign({}, args);
-          setOwner(params, owner);
-
-          return (definition as Factory).create(args);
-        },
-
-        class: definition,
-      };
-    }
-
-    let instance: ModifierInstance = delegate.createModifier(factoryOrDefinition, args);
->>>>>>> 2dc926f0
+    let instance: ModifierInstance = delegate.createModifier(definition, args);
 
     let tag = createUpdatableTag();
     let state: CustomModifierState<ModifierInstance>;
