--- conflicted
+++ resolved
@@ -1,19 +1,10 @@
 import { Scope, DynamicScope, Environment, Opcode } from '../environment';
 import { ElementStack } from '../builder';
-<<<<<<< HEAD
-import { Option, Destroyable, Stack, LinkedList, ListSlice, Opaque, expect } from '@glimmer/util';
+import { Option, Destroyable, Stack, LinkedList, ListSlice, Opaque, assert, expect } from '@glimmer/util';
 import { ReferenceIterator, PathReference, VersionedPathReference, combineSlice } from '@glimmer/reference';
-import { OpSlice } from '../compiled/blocks';
+import { CompiledDynamicProgram, OpSlice } from '../compiled/blocks';
 import { Template } from '../scanner';
 import { EvaluatedArgs } from '../compiled/expressions/args';
-=======
-import { Option, Destroyable, Stack, LinkedList, ListSlice, Opaque, assert, expect } from '@glimmer/util';
-import { PathReference, combineSlice } from '@glimmer/reference';
-import { CompiledBlock, CompiledProgram } from '../compiled/blocks';
-import { InlineBlock, PartialBlock } from '../scanner';
-import { CompiledExpression } from '../compiled/expressions';
-import { CompiledArgs, EvaluatedArgs } from '../compiled/expressions/args';
->>>>>>> f849a484
 import { LabelOpcode, JumpIfNotModifiedOpcode, DidModifyOpcode } from '../compiled/opcodes/vm';
 import { VMState, ListBlockOpcode, TryOpcode, BlockOpcode } from './update';
 import RenderResult from './render-result';
@@ -34,7 +25,6 @@
   newDestroyable(d: Destroyable): void;
 }
 
-<<<<<<< HEAD
 export class EvaluationStack {
   constructor(private stack: Opaque[] = []) {
     Object.seal(this);
@@ -80,11 +70,11 @@
   slice<T extends Opaque[]>(count: number): T {
     return this.stack.slice(this.stack.length - count) as T;
   }
-=======
+}
+
 export interface IteratorResult<T> {
   value: T | null;
   done: boolean;
->>>>>>> f849a484
 }
 
 export default class VM implements PublicVM {
@@ -96,6 +86,7 @@
   public listBlockStack = new Stack<ListBlockOpcode>();
   public frame = new FrameStack();
   public constants: Constants;
+  private notDone = { done: false, value: null };
   public evalStack = new EvaluationStack();
 
   static initial(
@@ -103,12 +94,11 @@
     self: PathReference<Opaque>,
     dynamicScope: DynamicScope,
     elementStack: ElementStack,
-    compiledProgram: CompiledProgram
+    program: CompiledDynamicProgram
   ) {
-    let { symbols: size, start, end }  = compiledProgram;
-    let scope = Scope.root(self, size);
+    let scope = Scope.root(self, program.symbolTable.symbols.length);
     let vm = new VM(env, scope, dynamicScope, elementStack);
-    vm.prepare(start, end);
+    vm.prepare(program.start, program.end);
     return vm;
   }
 
@@ -367,16 +357,9 @@
     let { frame, env, updatingOpcodeStack, elementStack } = this;
     let opcode: Option<Opcode>;
 
-<<<<<<< HEAD
-    while (frame.hasOpcodes()) {
-      if (opcode = frame.nextStatement(this.env)) {
-        APPEND_OPCODES.evaluate(this, opcode, opcode.type);
-      }
-=======
     if (opcode = frame.nextStatement(env)) {
-      APPEND_OPCODES.evaluate(this, opcode);
-      return { done: false, value: null };
->>>>>>> f849a484
+      APPEND_OPCODES.evaluate(this, opcode, opcode.type);
+      return this.notDone;
     }
 
     return {
