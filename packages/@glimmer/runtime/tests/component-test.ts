--- conflicted
+++ resolved
@@ -1,8 +1,4 @@
-<<<<<<< HEAD
-import { Simple, Template, RenderResult } from "../index";
-=======
 import { Simple, Template, RenderResult, IteratorResult } from "@glimmer/runtime";
->>>>>>> f849a484
 import { BasicComponent, TestEnvironment, TestDynamicScope, equalTokens } from "@glimmer/test-helpers";
 import { UpdatableReference } from "@glimmer/object-reference";
 import { Opaque } from '@glimmer/util';
