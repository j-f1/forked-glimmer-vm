--- conflicted
+++ resolved
@@ -116,26 +116,16 @@
 HydrationOpcodeCompiler.prototype.mustache = function(mustache, childIndex, childCount) {
   this.pushMorphPlaceholderNode(childIndex, childCount);
 
-  var sexpr = mustache.sexpr;
   var opcode;
 
-<<<<<<< HEAD
-  if (isHelper(sexpr)) {
-    prepareSexpr(this, sexpr);
-    opcode = 'printInlineHook';
-  } else {
-    preparePath(this, sexpr.path);
-    opcode = 'printContentHook';
-=======
   if (isHelper(mustache)) {
     prepareHash(this, mustache.hash);
     prepareParams(this, mustache.params);
     preparePath(this, mustache.path);
-    this.opcode('printInlineHook', morphNum);
+    opcode = 'printInlineHook';
   } else {
     preparePath(this, mustache.path);
-    this.opcode('printContentHook', morphNum);
->>>>>>> 3516cdd2
+    opcode = 'printContentHook';
   }
 
   var morphNum = this.morphNum++;
@@ -149,12 +139,10 @@
 HydrationOpcodeCompiler.prototype.block = function(block, childIndex, childCount) {
   this.pushMorphPlaceholderNode(childIndex, childCount);
 
-<<<<<<< HEAD
-  var sexpr = block.sexpr;
-  prepareSexpr(this, sexpr);
-
-=======
->>>>>>> 3516cdd2
+  prepareHash(this, block.hash);
+  prepareParams(this, block.params);
+  preparePath(this, block.path);
+
   var morphNum = this.morphNum++;
   var start = this.currentDOMChildIndex;
   var end = this.currentDOMChildIndex;
@@ -163,14 +151,7 @@
   var templateId = this.templateId++;
   var inverseId = block.inverse === null ? null : this.templateId++;
 
-<<<<<<< HEAD
   this.opcode('printBlockHook', templateId, inverseId);
-=======
-  prepareHash(this, block.hash);
-  prepareParams(this, block.params);
-  preparePath(this, block.path);
-  this.opcode('printBlockHook', morphNum, templateId, inverseId);
->>>>>>> 3516cdd2
 };
 
 HydrationOpcodeCompiler.prototype.component = function(component, childIndex, childCount) {
@@ -235,15 +216,10 @@
   this.opcode('printAttributeHook');
 };
 
-<<<<<<< HEAD
 HydrationOpcodeCompiler.prototype.elementModifier = function(modifier) {
-  prepareSexpr(this, modifier.sexpr);
-=======
-HydrationOpcodeCompiler.prototype.elementHelper = function(sexpr) {
-  prepareHash(this, sexpr.hash);
-  prepareParams(this, sexpr.params);
-  preparePath(this, sexpr.path);
->>>>>>> 3516cdd2
+  prepareHash(this, modifier.hash);
+  prepareParams(this, modifier.params);
+  preparePath(this, modifier.path);
 
   // If we have a helper in a node, and this element has not been cached, cache it
   if (this.element !== null) {
@@ -323,13 +299,6 @@
   compiler.opcode('prepareObject', pairs.length);
 }
 
-<<<<<<< HEAD
-function prepareSexpr(compiler, sexpr) {
-  prepareHash(compiler, sexpr.hash);
-  prepareParams(compiler, sexpr.params);
-  preparePath(compiler, sexpr.path);
-}
-
 function shareElement(compiler) {
   compiler.opcode('shareElement', ++compiler.elementNum);
   compiler.element = null; // Set element to null so we don't cache it twice
@@ -340,8 +309,6 @@
   compiler.opcode('createElementMorph', morphNum, compiler.elementNum);
 }
 
-=======
->>>>>>> 3516cdd2
 function distributeMorphs(morphs, opcodes) {
   if (morphs.length === 0) {
     return;
